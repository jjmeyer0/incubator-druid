--- conflicted
+++ resolved
@@ -263,16 +263,12 @@
     }
 
     try {
-<<<<<<< HEAD
-      updateAnnouncement(path, bytes);
-=======
       byte[] oldBytes = subPaths.get(nodePath);
 
       if (!Arrays.equals(oldBytes, bytes)) {
         subPaths.put(nodePath, bytes);
         updateAnnouncement(path, bytes);
       }
->>>>>>> 5ac2d1db
     }
     catch (Exception e) {
       throw Throwables.propagate(e);
