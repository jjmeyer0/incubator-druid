--- conflicted
+++ resolved
@@ -349,28 +349,6 @@
     return Guice.createInjector(Modules.override(defaultModules.getModules()).with(actualModules.getModules()));
   }
 
-<<<<<<< HEAD
-  public static Injector makeStartupInjector()
-  {
-    return Guice.createInjector(
-        new DruidGuiceExtensions(),
-        new JacksonModule(),
-        new PropertiesModule(Arrays.asList("global.runtime.properties", "runtime.properties")),
-        new ConfigModule(),
-        new Module()
-        {
-          @Override
-          public void configure(Binder binder)
-          {
-            binder.bind(DruidSecondaryModule.class);
-            JsonConfigProvider.bind(binder, "druid.extensions", ExtensionsConfig.class);
-          }
-        }
-    );
-  }
-
-=======
->>>>>>> e9809044
   private static class ModuleList
   {
     private final Injector baseInjector;
