/*
 * Druid - a distributed column store.
 * Copyright (C) 2012, 2013  Metamarkets Group Inc.
 *
 * This program is free software; you can redistribute it and/or
 * modify it under the terms of the GNU General Public License
 * as published by the Free Software Foundation; either version 2
 * of the License, or (at your option) any later version.
 *
 * This program is distributed in the hope that it will be useful,
 * but WITHOUT ANY WARRANTY; without even the implied warranty of
 * MERCHANTABILITY or FITNESS FOR A PARTICULAR PURPOSE.  See the
 * GNU General Public License for more details.
 *
 * You should have received a copy of the GNU General Public License
 * along with this program; if not, write to the Free Software
 * Foundation, Inc., 51 Franklin Street, Fifth Floor, Boston, MA  02110-1301, USA.
 */

package io.druid.query.timeseries;

import com.google.common.base.Function;
import com.google.common.collect.ImmutableMap;
import com.google.common.collect.Iterables;
import com.google.common.collect.Lists;
import com.google.common.collect.Maps;
import com.metamx.common.guava.Sequence;
import com.metamx.common.guava.Sequences;
import io.druid.query.Druids;
import io.druid.query.Query;
import io.druid.query.QueryConfig;
import io.druid.query.QueryRunner;
import io.druid.query.QueryRunnerTestHelper;
import io.druid.query.QueryToolChest;
import io.druid.query.Result;
import io.druid.query.TableDataSource;
import io.druid.query.UnionDataSource;
import io.druid.query.UnionQueryRunner;
import io.druid.query.aggregation.AggregatorFactory;
import io.druid.query.aggregation.LongSumAggregatorFactory;
import io.druid.segment.TestHelper;
import org.joda.time.DateTime;
import org.junit.Test;
import org.junit.runner.RunWith;
import org.junit.runners.Parameterized;

import javax.annotation.Nullable;
import java.io.IOException;
import java.util.Arrays;
import java.util.Collection;
<<<<<<< HEAD
import java.util.Iterator;
=======
import java.util.HashMap;
>>>>>>> 0b45942c
import java.util.List;
import java.util.Map;

@RunWith(Parameterized.class)
public class TimeSeriesUnionQueryRunnerTest
{
  private final QueryRunner runner;

  public TimeSeriesUnionQueryRunnerTest(
      QueryRunner runner
  )
  {
    this.runner = runner;
  }

  @Parameterized.Parameters
  public static Collection<?> constructorFeeder() throws IOException
  {
    return QueryRunnerTestHelper.makeUnionQueryRunners(
        new TimeseriesQueryRunnerFactory(
            new TimeseriesQueryQueryToolChest(new QueryConfig()),
            new TimeseriesQueryEngine(),
            QueryRunnerTestHelper.NOOP_QUERYWATCHER
        ),
        QueryRunnerTestHelper.unionDataSource
    );
  }

  @Test
  public void testUnionTimeseries()
  {
    TimeseriesQuery query = Druids.newTimeseriesQueryBuilder()
                                  .dataSource(QueryRunnerTestHelper.unionDataSource)
                                  .granularity(QueryRunnerTestHelper.dayGran)
                                  .intervals(QueryRunnerTestHelper.firstToThird)
                                  .aggregators(
                                      Arrays.<AggregatorFactory>asList(
                                          QueryRunnerTestHelper.rowsCount,
                                          new LongSumAggregatorFactory(
                                              "idx",
                                              "index"
                                          ),
                                          QueryRunnerTestHelper.qualityUniques
                                      )
                                  )
                                  .build();

    List<Result<TimeseriesResultValue>> expectedResults = Arrays.asList(
        new Result<TimeseriesResultValue>(
            new DateTime("2011-04-01"),
            new TimeseriesResultValue(
                ImmutableMap.<String, Object>of("rows", 52L, "idx", 26476L, "uniques", QueryRunnerTestHelper.UNIQUES_9)
            )
        ),
        new Result<TimeseriesResultValue>(
            new DateTime("2011-04-02"),
            new TimeseriesResultValue(
                ImmutableMap.<String, Object>of("rows", 52L, "idx", 23308L, "uniques", QueryRunnerTestHelper.UNIQUES_9)
            )
        )
    );
    HashMap<String,Object> context = new HashMap<String, Object>();
    Iterable<Result<TimeseriesResultValue>> results = Sequences.toList(
        runner.run(query, context),
        Lists.<Result<TimeseriesResultValue>>newArrayList()
    );

    TestHelper.assertExpectedResults(expectedResults, results);
  }

  @Test
  public void testUnionResultMerging()
  {
    TimeseriesQuery query = Druids.newTimeseriesQueryBuilder()
                                  .dataSource(
                                      new UnionDataSource(
                                          Lists.newArrayList(
                                              new TableDataSource("ds1"),
                                              new TableDataSource("ds2")
                                          )
                                      )
                                  )
                                  .granularity(QueryRunnerTestHelper.dayGran)
                                  .intervals(QueryRunnerTestHelper.firstToThird)
                                  .aggregators(
                                      Arrays.<AggregatorFactory>asList(
                                          QueryRunnerTestHelper.rowsCount,
                                          new LongSumAggregatorFactory(
                                              "idx",
                                              "index"
                                          )
                                      )
                                  )
                                  .build();
    QueryToolChest toolChest = new TimeseriesQueryQueryToolChest(new QueryConfig());
    QueryRunner mergingrunner = toolChest.mergeResults(
        new UnionQueryRunner<Result<TimeseriesResultValue>>(
<<<<<<< HEAD
            (Iterable)Arrays.asList(
                new QueryRunner<Result<TimeseriesResultValue>>()
                                    {
                                      @Override
                                      public Sequence<Result<TimeseriesResultValue>> run(Query<Result<TimeseriesResultValue>> query)
                                      {
                                          return Sequences.simple(
                                              Lists.newArrayList(
                                                  new Result<TimeseriesResultValue>(
                                                      new DateTime("2011-04-02"),
                                                      new TimeseriesResultValue(
                                                          ImmutableMap.<String, Object>of(
                                                              "rows",
                                                              1L,
                                                              "idx",
                                                              2L
                                                          )
                                                      )
                                                  ),
                                                  new Result<TimeseriesResultValue>(
                                                      new DateTime("2011-04-03"),
                                                      new TimeseriesResultValue(
                                                          ImmutableMap.<String, Object>of(
                                                              "rows",
                                                              3L,
                                                              "idx",
                                                              4L
                                                          )
                                                      )
                                                  )
                                              )
                                          );
                                      }
                                    },
                new QueryRunner<Result<TimeseriesResultValue>>(){

                  @Override
                  public Sequence<Result<TimeseriesResultValue>> run(Query<Result<TimeseriesResultValue>> query)
                  {
                    {
                      return Sequences.simple(
                          Lists.newArrayList(
                              new Result<TimeseriesResultValue>(
                                  new DateTime("2011-04-01"),
                                  new TimeseriesResultValue(
                                      ImmutableMap.<String, Object>of(
                                          "rows",
                                          5L,
                                          "idx",
                                          6L
                                      )
=======
            new QueryRunner<Result<TimeseriesResultValue>>()
            {
              @Override
              public Sequence<Result<TimeseriesResultValue>> run(Query<Result<TimeseriesResultValue>> query,
                                                                 Map<String, Object> context)
              {
                if (query.getDataSource().equals(new TableDataSource("ds1"))) {
                  return Sequences.simple(
                      Lists.newArrayList(
                          new Result<TimeseriesResultValue>(
                              new DateTime("2011-04-02"),
                              new TimeseriesResultValue(
                                  ImmutableMap.<String, Object>of(
                                      "rows",
                                      1L,
                                      "idx",
                                      2L
                                  )
                              )
                          ),
                          new Result<TimeseriesResultValue>(
                              new DateTime("2011-04-03"),
                              new TimeseriesResultValue(
                                  ImmutableMap.<String, Object>of(
                                      "rows",
                                      3L,
                                      "idx",
                                      4L
                                  )
                              )
                          )
                      )
                  );
                } else {
                  return Sequences.simple(
                      Lists.newArrayList(
                          new Result<TimeseriesResultValue>(
                              new DateTime("2011-04-01"),
                              new TimeseriesResultValue(
                                  ImmutableMap.<String, Object>of(
                                      "rows",
                                      5L,
                                      "idx",
                                      6L
>>>>>>> 0b45942c
                                  )
                              ),
                              new Result<TimeseriesResultValue>(
                                  new DateTime("2011-04-02"),
                                  new TimeseriesResultValue(
                                      ImmutableMap.<String, Object>of(
                                          "rows",
                                          7L,
                                          "idx",
                                          8L
                                      )
                                  )
                              ),
                              new Result<TimeseriesResultValue>(
                                  new DateTime("2011-04-04"),
                                  new TimeseriesResultValue(
                                      ImmutableMap.<String, Object>of(
                                          "rows",
                                          9L,
                                          "idx",
                                          10L
                                      )
                                  )
                              )
                          )
                      );
                    }
                  }
                }),
            toolChest
        )
    );

    List<Result<TimeseriesResultValue>> expectedResults = Arrays.asList(
        new Result<TimeseriesResultValue>(
            new DateTime("2011-04-01"),
            new TimeseriesResultValue(
                ImmutableMap.<String, Object>of("rows", 5L, "idx", 6L)
            )
        ),
        new Result<TimeseriesResultValue>(
            new DateTime("2011-04-02"),
            new TimeseriesResultValue(
                ImmutableMap.<String, Object>of("rows", 8L, "idx", 10L)
            )
        ),
        new Result<TimeseriesResultValue>(
            new DateTime("2011-04-03"),
            new TimeseriesResultValue(
                ImmutableMap.<String, Object>of("rows", 3L, "idx", 4L)
            )
        ),
        new Result<TimeseriesResultValue>(
            new DateTime("2011-04-04"),
            new TimeseriesResultValue(
                ImmutableMap.<String, Object>of("rows", 9L, "idx", 10L)
            )
        )
    );

    Iterable<Result<TimeseriesResultValue>> results = Sequences.toList(
        mergingrunner.run(query, Maps.<String, Object>newHashMap()),
        Lists.<Result<TimeseriesResultValue>>newArrayList()
    );

    System.out.println(results);
    TestHelper.assertExpectedResults(expectedResults, results);

  }

}<|MERGE_RESOLUTION|>--- conflicted
+++ resolved
@@ -19,9 +19,7 @@
 
 package io.druid.query.timeseries;
 
-import com.google.common.base.Function;
 import com.google.common.collect.ImmutableMap;
-import com.google.common.collect.Iterables;
 import com.google.common.collect.Lists;
 import com.google.common.collect.Maps;
 import com.metamx.common.guava.Sequence;
@@ -44,15 +42,10 @@
 import org.junit.runner.RunWith;
 import org.junit.runners.Parameterized;
 
-import javax.annotation.Nullable;
 import java.io.IOException;
 import java.util.Arrays;
 import java.util.Collection;
-<<<<<<< HEAD
-import java.util.Iterator;
-=======
 import java.util.HashMap;
->>>>>>> 0b45942c
 import java.util.List;
 import java.util.Map;
 
@@ -114,7 +107,7 @@
             )
         )
     );
-    HashMap<String,Object> context = new HashMap<String, Object>();
+    HashMap<String, Object> context = new HashMap<String, Object>();
     Iterable<Result<TimeseriesResultValue>> results = Sequences.toList(
         runner.run(query, context),
         Lists.<Result<TimeseriesResultValue>>newArrayList()
@@ -150,45 +143,51 @@
     QueryToolChest toolChest = new TimeseriesQueryQueryToolChest(new QueryConfig());
     QueryRunner mergingrunner = toolChest.mergeResults(
         new UnionQueryRunner<Result<TimeseriesResultValue>>(
-<<<<<<< HEAD
-            (Iterable)Arrays.asList(
+            (Iterable) Arrays.asList(
                 new QueryRunner<Result<TimeseriesResultValue>>()
-                                    {
-                                      @Override
-                                      public Sequence<Result<TimeseriesResultValue>> run(Query<Result<TimeseriesResultValue>> query)
-                                      {
-                                          return Sequences.simple(
-                                              Lists.newArrayList(
-                                                  new Result<TimeseriesResultValue>(
-                                                      new DateTime("2011-04-02"),
-                                                      new TimeseriesResultValue(
-                                                          ImmutableMap.<String, Object>of(
-                                                              "rows",
-                                                              1L,
-                                                              "idx",
-                                                              2L
-                                                          )
-                                                      )
-                                                  ),
-                                                  new Result<TimeseriesResultValue>(
-                                                      new DateTime("2011-04-03"),
-                                                      new TimeseriesResultValue(
-                                                          ImmutableMap.<String, Object>of(
-                                                              "rows",
-                                                              3L,
-                                                              "idx",
-                                                              4L
-                                                          )
-                                                      )
-                                                  )
-                                              )
-                                          );
-                                      }
-                                    },
-                new QueryRunner<Result<TimeseriesResultValue>>(){
-
+                {
                   @Override
-                  public Sequence<Result<TimeseriesResultValue>> run(Query<Result<TimeseriesResultValue>> query)
+                  public Sequence<Result<TimeseriesResultValue>> run(
+                      Query<Result<TimeseriesResultValue>> query,
+                      Map<String, Object> context
+                  )
+                  {
+                    return Sequences.simple(
+                        Lists.newArrayList(
+                            new Result<TimeseriesResultValue>(
+                                new DateTime("2011-04-02"),
+                                new TimeseriesResultValue(
+                                    ImmutableMap.<String, Object>of(
+                                        "rows",
+                                        1L,
+                                        "idx",
+                                        2L
+                                    )
+                                )
+                            ),
+                            new Result<TimeseriesResultValue>(
+                                new DateTime("2011-04-03"),
+                                new TimeseriesResultValue(
+                                    ImmutableMap.<String, Object>of(
+                                        "rows",
+                                        3L,
+                                        "idx",
+                                        4L
+                                    )
+                                )
+                            )
+                        )
+                    );
+                  }
+                },
+                new QueryRunner<Result<TimeseriesResultValue>>()
+                {
+
+                  @Override
+                  public Sequence<Result<TimeseriesResultValue>> run(
+                      Query<Result<TimeseriesResultValue>> query,
+                      Map<String, Object> context
+                  )
                   {
                     {
                       return Sequences.simple(
@@ -202,52 +201,7 @@
                                           "idx",
                                           6L
                                       )
-=======
-            new QueryRunner<Result<TimeseriesResultValue>>()
-            {
-              @Override
-              public Sequence<Result<TimeseriesResultValue>> run(Query<Result<TimeseriesResultValue>> query,
-                                                                 Map<String, Object> context)
-              {
-                if (query.getDataSource().equals(new TableDataSource("ds1"))) {
-                  return Sequences.simple(
-                      Lists.newArrayList(
-                          new Result<TimeseriesResultValue>(
-                              new DateTime("2011-04-02"),
-                              new TimeseriesResultValue(
-                                  ImmutableMap.<String, Object>of(
-                                      "rows",
-                                      1L,
-                                      "idx",
-                                      2L
-                                  )
-                              )
-                          ),
-                          new Result<TimeseriesResultValue>(
-                              new DateTime("2011-04-03"),
-                              new TimeseriesResultValue(
-                                  ImmutableMap.<String, Object>of(
-                                      "rows",
-                                      3L,
-                                      "idx",
-                                      4L
-                                  )
-                              )
-                          )
-                      )
-                  );
-                } else {
-                  return Sequences.simple(
-                      Lists.newArrayList(
-                          new Result<TimeseriesResultValue>(
-                              new DateTime("2011-04-01"),
-                              new TimeseriesResultValue(
-                                  ImmutableMap.<String, Object>of(
-                                      "rows",
-                                      5L,
-                                      "idx",
-                                      6L
->>>>>>> 0b45942c
+
                                   )
                               ),
                               new Result<TimeseriesResultValue>(
@@ -276,7 +230,8 @@
                       );
                     }
                   }
-                }),
+                }
+            ),
             toolChest
         )
     );
