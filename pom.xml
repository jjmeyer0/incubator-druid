<?xml version="1.0" encoding="UTF-8"?>
<!--
  ~ Druid - a distributed column store.
  ~ Copyright (C) 2012  Metamarkets Group Inc.
  ~
  ~ This program is free software; you can redistribute it and/or
  ~ modify it under the terms of the GNU General Public License
  ~ as published by the Free Software Foundation; either version 2
  ~ of the License, or (at your option) any later version.
  ~
  ~ This program is distributed in the hope that it will be useful,
  ~ but WITHOUT ANY WARRANTY; without even the implied warranty of
  ~ MERCHANTABILITY or FITNESS FOR A PARTICULAR PURPOSE.  See the
  ~ GNU General Public License for more details.
  ~
  ~ You should have received a copy of the GNU General Public License
  ~ along with this program; if not, write to the Free Software
  ~ Foundation, Inc., 51 Franklin Street, Fifth Floor, Boston, MA  02110-1301, USA.
  -->

<project xmlns="http://maven.apache.org/POM/4.0.0" xmlns:xsi="http://www.w3.org/2001/XMLSchema-instance" xsi:schemaLocation="http://maven.apache.org/POM/4.0.0 http://maven.apache.org/maven-v4_0_0.xsd">
    <modelVersion>4.0.0</modelVersion>
    <groupId>com.metamx</groupId>
    <artifactId>druid</artifactId>
    <packaging>pom</packaging>
    <version>0.5.23-SNAPSHOT</version>
    <name>druid</name>
    <description>druid</description>
    <scm>
        <connection>scm:git:ssh://git@github.com/metamx/druid.git</connection>
        <developerConnection>scm:git:ssh://git@github.com/metamx/druid.git</developerConnection>
        <url>http://www.github.com/metamx/druid</url>
    </scm>

    <prerequisites>
        <maven>3.0.3</maven>
    </prerequisites>

    <properties>
        <project.build.sourceEncoding>UTF-8</project.build.sourceEncoding>
<<<<<<< HEAD
        <metamx.java-util.version>0.22.4</metamx.java-util.version>
=======
        <metamx.java-util.version>0.22.6</metamx.java-util.version>
>>>>>>> fba2bc96
        <apache.curator.version>2.1.0-incubating</apache.curator.version>
    </properties>

    <modules>
        <module>client</module>
        <module>common</module>
        <module>examples</module>
        <module>indexing-common</module>
        <module>indexing-hadoop</module>
        <module>indexing-service</module>
        <module>realtime</module>
        <module>server</module>
        <module>services</module>
    </modules>

    <dependencyManagement>
        <dependencies>
            <!-- Compile Scope -->
            <dependency>
                <groupId>com.metamx</groupId>
                <artifactId>emitter</artifactId>
                <version>0.2.3</version>
            </dependency>
            <dependency>
                <groupId>com.metamx</groupId>
                <artifactId>http-client</artifactId>
                <version>0.8.1</version>
            </dependency>
            <dependency>
                <groupId>com.metamx</groupId>
                <artifactId>java-util</artifactId>
                <version>${metamx.java-util.version}</version>
            </dependency>
            <dependency>
                <groupId>com.metamx</groupId>
                <artifactId>bytebuffer-collections</artifactId>
                <version>0.0.2</version>
            </dependency>
            <dependency>
                <groupId>com.metamx</groupId>
                <artifactId>server-metrics</artifactId>
                <version>0.0.3</version>
            </dependency>

            <dependency>
                <groupId>com.davekoelle</groupId>
                <artifactId>alphanum</artifactId>
                <version>1.0.3</version>
            </dependency>
            <dependency>
                <groupId>commons-codec</groupId>
                <artifactId>commons-codec</artifactId>
                <version>1.7</version>
            </dependency>
            <dependency>
                <groupId>commons-httpclient</groupId>
                <artifactId>commons-httpclient</artifactId>
                <version>3.1</version>
            </dependency>
            <dependency>
                <groupId>commons-io</groupId>
                <artifactId>commons-io</artifactId>
                <version>2.0.1</version>
            </dependency>
            <dependency>
                <groupId>commons-logging</groupId>
                <artifactId>commons-logging</artifactId>
                <version>1.1.1</version>
            </dependency>
            <dependency>
                <groupId>commons-lang</groupId>
                <artifactId>commons-lang</artifactId>
                <version>2.6</version>
            </dependency>
            <dependency>
                <groupId>com.ning</groupId>
                <artifactId>compress-lzf</artifactId>
                <version>0.8.4</version>
            </dependency>
            <dependency>
                <groupId>org.skife.config</groupId>
                <artifactId>config-magic</artifactId>
                <version>0.9</version>
            </dependency>
            <dependency>
                <groupId>org.apache.curator</groupId>
                <artifactId>curator-client</artifactId>
                <version>${apache.curator.version}</version>
            </dependency>
            <dependency>
                <groupId>org.apache.curator</groupId>
                <artifactId>curator-framework</artifactId>
                <version>${apache.curator.version}</version>
            </dependency>
            <dependency>
                <groupId>org.apache.curator</groupId>
                <artifactId>curator-recipes</artifactId>
                <version>${apache.curator.version}</version>
            </dependency>
            <dependency>
                <groupId>org.apache.curator</groupId>
                <artifactId>curator-x-discovery</artifactId>
                <version>${apache.curator.version}</version>
            </dependency>
            <dependency>
                <groupId>org.apache.hadoop</groupId>
                <artifactId>hadoop-core</artifactId>
                <version>0.20.2</version>
                <exclusions>
                    <exclusion>
                        <groupId>org.mortbay.jetty</groupId>
                        <artifactId>servlet-api-2.5</artifactId>
                    </exclusion>
                </exclusions>
            </dependency>
            <dependency>
                <groupId>it.uniroma3.mat</groupId>
                <artifactId>extendedset</artifactId>
                <version>1.3.2</version>
            </dependency>
            <dependency>
                <groupId>com.google.guava</groupId>
                <artifactId>guava</artifactId>
                <version>14.0.1</version>
            </dependency>
            <dependency>
                <groupId>com.google.inject</groupId>
                <artifactId>guice</artifactId>
                <version>3.0</version>
            </dependency>
            <dependency>
                <groupId>com.google.inject.extensions</groupId>
                <artifactId>guice-servlet</artifactId>
                <version>3.0</version>
            </dependency>
            <dependency>
                <groupId>com.ibm.icu</groupId>
                <artifactId>icu4j</artifactId>
                <version>4.8.1</version>
            </dependency>
            <dependency>
                <groupId>com.fasterxml.jackson.core</groupId>
                <artifactId>jackson-annotations</artifactId>
                <version>2.1.4</version>
            </dependency>
            <dependency>
                <groupId>com.fasterxml.jackson.core</groupId>
                <artifactId>jackson-core</artifactId>
                <version>2.1.4</version>
            </dependency>
            <dependency>
                <groupId>com.fasterxml.jackson.core</groupId>
                <artifactId>jackson-databind</artifactId>
                <version>2.1.4</version>
            </dependency>
            <dependency>
                <groupId>com.fasterxml.jackson.datatype</groupId>
                <artifactId>jackson-datatype-guava</artifactId>
                <version>2.1.2</version>
            </dependency>
            <dependency>
                <groupId>com.fasterxml.jackson.datatype</groupId>
                <artifactId>jackson-datatype-joda</artifactId>
                <version>2.1.2</version>
            </dependency>
            <dependency>
                <groupId>com.fasterxml.jackson.dataformat</groupId>
                <artifactId>jackson-dataformat-smile</artifactId>
                <version>2.1.4</version>
            </dependency>
            <dependency>
                <groupId>com.fasterxml.jackson.jaxrs</groupId>
                <artifactId>jackson-jaxrs-json-provider</artifactId>
                <version>2.1.4</version>
            </dependency>
            <dependency>
                <groupId>javax.inject</groupId>
                <artifactId>javax.inject</artifactId>
                <version>1</version>
            </dependency>
            <dependency>
                <groupId>com.jamesmurty.utils</groupId>
                <artifactId>java-xmlbuilder</artifactId>
                <version>0.4</version>
            </dependency>
            <dependency>
                <groupId>org.jdbi</groupId>
                <artifactId>jdbi</artifactId>
                <version>2.32</version>
            </dependency>
            <dependency>
                <groupId>com.sun.jersey</groupId>
                <artifactId>jersey-core</artifactId>
                <version>1.9.1</version>
            </dependency>
            <dependency>
                <groupId>com.sun.jersey.contribs</groupId>
                <artifactId>jersey-guice</artifactId>
                <version>1.9.1</version>
            </dependency>
            <dependency>
                <groupId>com.sun.jersey</groupId>
                <artifactId>jersey-server</artifactId>
                <version>1.9.1</version>
            </dependency>
            <dependency>
                <groupId>net.java.dev.jets3t</groupId>
                <artifactId>jets3t</artifactId>
                <version>0.8.1</version>
            </dependency>
            <dependency>
                <groupId>org.mortbay.jetty</groupId>
                <artifactId>jetty</artifactId>
                <version>6.1.26</version>
                <exclusions>
                    <exclusion>
                        <groupId>org.mortbay.jetty</groupId>
                        <artifactId>servlet-api</artifactId>
                    </exclusion>
                </exclusions>
            </dependency>
            <dependency>
                <groupId>org.mortbay.jetty</groupId>
                <artifactId>jetty-util</artifactId>
                <version>6.1.26</version>
            </dependency>
            <dependency>
                <groupId>joda-time</groupId>
                <artifactId>joda-time</artifactId>
                <version>2.1</version>
            </dependency>
            <dependency>
                <groupId>com.google.code.findbugs</groupId>
                <artifactId>jsr305</artifactId>
                <version>2.0.1</version>
            </dependency>
            <dependency>
                <groupId>log4j</groupId>
                <artifactId>log4j</artifactId>
                <version>1.2.16</version>
            </dependency>
            <dependency>
                <groupId>javax.servlet</groupId>
                <artifactId>servlet-api</artifactId>
                <version>2.5</version>
            </dependency>
            <dependency>
                <groupId>org.slf4j</groupId>
                <artifactId>slf4j-log4j12</artifactId>
                <version>1.6.2</version>
            </dependency>
            <dependency>
                <groupId>com.google.code.simple-spring-memcached</groupId>
                <artifactId>spymemcached</artifactId>
                <version>2.8.4</version>
            </dependency>
            <dependency>
                <groupId>org.antlr</groupId>
                <artifactId>antlr4-runtime</artifactId>
                <version>4.0</version>
            </dependency>
            <dependency>
                <groupId>org.antlr</groupId>
                <artifactId>antlr4-master</artifactId>
                <version>4.0</version>
            </dependency>
            <dependency>
                <groupId>commons-cli</groupId>
                <artifactId>commons-cli</artifactId>
                <version>1.2</version>
            </dependency>
            <dependency>
                <groupId>org.codehaus.jackson</groupId>
                <artifactId>jackson-core-asl</artifactId>
                <version>1.9.11</version>
            </dependency>
            <dependency>
                <groupId>org.codehaus.jackson</groupId>
                <artifactId>jackson-mapper-asl</artifactId>
                <version>1.9.11</version>
            </dependency>
            <dependency>
                <groupId>net.jpountz.lz4</groupId>
                <artifactId>lz4</artifactId>
                <version>1.1.2</version>
            </dependency>


            <!-- Test Scope -->
            <dependency>
                <groupId>com.metamx</groupId>
                <artifactId>java-util</artifactId>
                <type>test-jar</type>
                <scope>test</scope>
                <version>${metamx.java-util.version}</version>
            </dependency>
            <dependency>
                <groupId>org.easymock</groupId>
                <artifactId>easymock</artifactId>
                <version>3.0</version>
                <scope>test</scope>
            </dependency>
            <dependency>
                <groupId>junit</groupId>
                <artifactId>junit</artifactId>
                <version>4.8.1</version>
                <scope>test</scope>
            </dependency>
            <dependency>
                <groupId>com.google.caliper</groupId>
                <artifactId>caliper</artifactId>
                <version>0.5-rc1</version>
                <scope>test</scope>
            </dependency>
            <dependency>
                <groupId>org.apache.curator</groupId>
                <artifactId>curator-test</artifactId>
                <version>${apache.curator.version}</version>
                <scope>test</scope>
            </dependency>

        </dependencies>
    </dependencyManagement>
    <build>
        <pluginManagement>
            <plugins>
                <plugin>
                    <artifactId>maven-clean-plugin</artifactId>
                    <version>2.5</version>
                </plugin>
                <plugin>
                    <artifactId>maven-compiler-plugin</artifactId>
                    <version>2.5.1</version>
                    <configuration>
                        <source>1.6</source>
                        <target>1.6</target>
                    </configuration>
                </plugin>
                <plugin>
                    <artifactId>maven-dependency-plugin</artifactId>
                    <version>2.5</version>
                </plugin>
                <plugin>
                    <artifactId>maven-deploy-plugin</artifactId>
                    <version>2.7</version>
                </plugin>
                <plugin>
                    <artifactId>maven-help-plugin</artifactId>
                    <version>2.1.1</version>
                </plugin>
                <plugin>
                    <artifactId>maven-install-plugin</artifactId>
                    <version>2.3.1</version>
                </plugin>
                <plugin>
                    <artifactId>maven-jar-plugin</artifactId>
                    <version>2.4</version>
                </plugin>
                <plugin>
                    <artifactId>maven-resources-plugin</artifactId>
                    <version>2.5</version>
                </plugin>
                <plugin>
                    <artifactId>maven-shade-plugin</artifactId>
                    <version>1.7.1</version>
                </plugin>
                <plugin>
                    <artifactId>maven-site-plugin</artifactId>
                    <version>3.1</version>
                </plugin>
                <plugin>
                    <artifactId>maven-surefire-plugin</artifactId>
                    <version>2.12.2</version>
                    <configuration>
                        <systemPropertyVariables>
                            <user.timezone>UTC</user.timezone>
                        </systemPropertyVariables>
                    </configuration>
                </plugin>
                <plugin>
                    <groupId>org.scala-tools</groupId>
                    <artifactId>maven-scala-plugin</artifactId>
                    <version>2.15.2</version>
                </plugin>
                <plugin>
                    <groupId>org.antlr</groupId>
                    <artifactId>antlr4-maven-plugin</artifactId>
                    <version>4.0</version>
                </plugin>
                <plugin>
                    <groupId>org.apache.maven.plugins</groupId>
                    <artifactId>maven-assembly-plugin</artifactId>
                    <version>2.4</version>
                </plugin>
            </plugins>
        </pluginManagement>
    </build>

    <repositories>
        <repository>
            <id>pub-libs</id>
            <name>pub-libs-local</name>
            <url>https://metamx.artifactoryonline.com/metamx/pub-libs-releases-local</url>
        </repository>
        <repository>
            <id>thirdparty-uploads</id>
            <name>JBoss Thirdparty Uploads</name>
            <url>https://repository.jboss.org/nexus/content/repositories/thirdparty-uploads</url>
        </repository>
    </repositories>
    <distributionManagement>
        <repository>
            <id>central-local</id>
            <name>Central</name>
            <url>https://metamx.artifactoryonline.com/metamx/pub-libs-releases-local</url>
        </repository>
    </distributionManagement>
</project><|MERGE_RESOLUTION|>--- conflicted
+++ resolved
@@ -38,11 +38,7 @@
 
     <properties>
         <project.build.sourceEncoding>UTF-8</project.build.sourceEncoding>
-<<<<<<< HEAD
-        <metamx.java-util.version>0.22.4</metamx.java-util.version>
-=======
         <metamx.java-util.version>0.22.6</metamx.java-util.version>
->>>>>>> fba2bc96
         <apache.curator.version>2.1.0-incubating</apache.curator.version>
     </properties>
 
